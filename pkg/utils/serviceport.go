--- conflicted
+++ resolved
@@ -52,19 +52,6 @@
 	L7ILBEnabled   bool
 	BackendConfig  *backendconfigv1.BackendConfig
 	BackendNamer   namer.BackendNamer
-<<<<<<< HEAD
-}
-
-// GetAPIVersionFromServicePort returns the compute API version to be used
-// for creating NEGs associated with the given ServicePort.
-func GetAPIVersionFromServicePort(sp *ServicePort) meta.Version {
-	if sp.VMIPNEGEnabled {
-		// this uses VM_IP NEGS which requires alpha API
-		return meta.VersionAlpha
-	}
-	return meta.VersionGA
-=======
->>>>>>> e33650bd
 }
 
 // GetDescription returns a Description for this ServicePort.
