/*
Copyright 2018 The Kubernetes Authors.

Licensed under the Apache License, Version 2.0 (the "License");
you may not use this file except in compliance with the License.
You may obtain a copy of the License at

  http://www.apache.org/licenses/LICENSE-2.0

Unless required by applicable law or agreed to in writing, software
distributed under the License is distributed on an "AS IS" BASIS,
WITHOUT WARRANTIES OR CONDITIONS OF ANY KIND, either express or implied.
See the License for the specific language governing permissions and
limitations under the License.
*/

package syncers

import (
	"sync"

	"fmt"

	"strings"

	apiv1 "k8s.io/api/core/v1"
	metav1 "k8s.io/apimachinery/pkg/apis/meta/v1"
	utilerrors "k8s.io/apimachinery/pkg/util/errors"
	listers "k8s.io/client-go/listers/core/v1"
	"k8s.io/client-go/tools/cache"
	"k8s.io/client-go/tools/record"
	"k8s.io/ingress-gce/pkg/composite"
	"k8s.io/ingress-gce/pkg/neg/readiness"
	negtypes "k8s.io/ingress-gce/pkg/neg/types"
	"k8s.io/klog"
)

type transactionSyncer struct {
	// metadata
	negtypes.NegSyncerKey
	negName string

	// syncer provides syncer life cycle interfaces
	syncer negtypes.NegSyncer

	// syncLock ensures state transitions are thread safe
	syncLock sync.Mutex
	// needInit indicates if the NEG resources needed to be initialized.
	// needInit will be set to true under 3 conditions:
	// 1. transaction syncer is newly created
	// 2. the syncInternal function returns any error
	// 3. the operationInternal observed any error
	needInit bool
	// transactions stores each transaction
	transactions networkEndpointTransactionTable

	podLister           cache.Indexer
	serviceLister       cache.Indexer
	endpointLister      cache.Indexer
	nodeLister          cache.Indexer
	recorder            record.EventRecorder
	cloud               negtypes.NetworkEndpointGroupCloud
	zoneGetter          negtypes.ZoneGetter
	endpointsCalculator negtypes.NetworkEndpointsCalculator

	// retry handles back off retry for NEG API operations
	retry retryHandler

	// reflector handles NEG readiness gate and conditions for pods in NEG.
	reflector readiness.Reflector
}

func NewTransactionSyncer(negSyncerKey negtypes.NegSyncerKey, networkEndpointGroupName string, recorder record.EventRecorder, cloud negtypes.NetworkEndpointGroupCloud, zoneGetter negtypes.ZoneGetter, podLister cache.Indexer, serviceLister cache.Indexer, endpointLister cache.Indexer, nodeLister cache.Indexer, reflector readiness.Reflector, epc negtypes.NetworkEndpointsCalculator) negtypes.NegSyncer {
	// TransactionSyncer implements the syncer core
	ts := &transactionSyncer{
		NegSyncerKey:        negSyncerKey,
		negName:             networkEndpointGroupName,
		needInit:            true,
		transactions:        NewTransactionTable(),
		nodeLister:          nodeLister,
		podLister:           podLister,
		serviceLister:       serviceLister,
		endpointLister:      endpointLister,
		recorder:            recorder,
		cloud:               cloud,
		zoneGetter:          zoneGetter,
		endpointsCalculator: epc,
		reflector:           reflector,
	}
	// Syncer implements life cycle logic
	syncer := newSyncer(negSyncerKey, networkEndpointGroupName, serviceLister, recorder, ts)
	// transactionSyncer needs syncer interface for internals
	ts.syncer = syncer
	ts.retry = NewDelayRetryHandler(func() { syncer.Sync() }, NewExponentialBackendOffHandler(maxRetries, minRetryDelay, maxRetryDelay))
	return syncer
}

func GetEndpointsCalculator(nodeLister, podLister cache.Indexer, zoneGetter negtypes.ZoneGetter, syncerKey negtypes.NegSyncerKey, randomizeEndpoints bool) negtypes.NetworkEndpointsCalculator {
	serviceKey := strings.Join([]string{syncerKey.Name, syncerKey.Namespace}, "/")
	if syncerKey.NegType == negtypes.VmIpEndpointType {
		nodeLister := listers.NewNodeLister(nodeLister)
		if randomizeEndpoints {
			return NewClusterL4ILBEndpointsCalculator(nodeLister, zoneGetter, serviceKey)
		}
		return NewLocalL4ILBEndpointsCalculator(nodeLister, zoneGetter, serviceKey)
	}
	return NewL7EndpointsCalculator(zoneGetter, podLister, syncerKey.PortTuple.Name,
		syncerKey.SubsetLabels, syncerKey.NegType)
}

func (s *transactionSyncer) sync() error {
	err := s.syncInternal()
	if err != nil {
		s.syncLock.Lock()
		s.needInit = true
		s.syncLock.Unlock()
	}
	return err
}

func (s *transactionSyncer) syncInternal() error {
	s.syncLock.Lock()
	defer s.syncLock.Unlock()
	if s.needInit {
		if err := s.ensureNetworkEndpointGroups(); err != nil {
			return err
		}
	}

	if s.syncer.IsStopped() || s.syncer.IsShuttingDown() {
		klog.V(4).Infof("Skip syncing NEG %q for %s.", s.negName, s.NegSyncerKey.String())
		return nil
	}
	klog.V(2).Infof("Sync NEG %q for %s, Endpoints Calculator mode %s", s.negName,
		s.NegSyncerKey.String(), s.endpointsCalculator.Mode())

	ep, exists, err := s.endpointLister.Get(
		&apiv1.Endpoints{
			ObjectMeta: metav1.ObjectMeta{
				Name:      s.Name,
				Namespace: s.Namespace,
			},
		},
	)
	if err != nil {
		return err
	}

	if !exists {
		klog.Warningf("Endpoint %s/%s does not exist. Skipping NEG sync", s.Namespace, s.Name)
		return nil
	}

	currentMap, err := retrieveExistingZoneNetworkEndpointMap(s.negName, s.zoneGetter, s.cloud, s.NegSyncerKey.GetAPIVersion())
	if err != nil {
		return err
	}
	s.logStats(currentMap, "current NEG endpoints")

	// Merge the current state from cloud with the transaction table together
	// The combined state represents the eventual result when all transactions completed
	mergeTransactionIntoZoneEndpointMap(currentMap, s.transactions)
	s.logStats(currentMap, "after in-progress operations have completed, NEG endpoints")

	targetMap, endpointPodMap, err := s.endpointsCalculator.CalculateEndpoints(ep.(*apiv1.Endpoints), currentMap)
	s.logStats(targetMap, "desired NEG endpoints")

	// Calculate the endpoints to add and delete to transform the current state to desire state
	addEndpoints, removeEndpoints := calculateNetworkEndpointDifference(targetMap, currentMap)
<<<<<<< HEAD
	if s.NegType == negtypes.VmIpEndpointType && len(removeEndpoints) > 0 {
		// Make removals minimum since the traffic will be abruptly stopped. Log removals
		klog.V(3).Infof("Removing endpoints %+v from GCE_VM_IP NEG %s", removeEndpoints, s.negName)
	}
=======
>>>>>>> e33650bd
	// Calculate Pods that are already in the NEG
	_, committedEndpoints := calculateNetworkEndpointDifference(addEndpoints, targetMap)
	// Filter out the endpoints with existing transaction
	// This mostly happens when transaction entry require reconciliation but the transaction is still progress
	// e.g. endpoint A is in the process of adding to NEG N, and the new desire state is not to have A in N.
	// This ensures the endpoint that requires reconciliation to wait till the existing transaction to complete.
	filterEndpointByTransaction(addEndpoints, s.transactions)
	filterEndpointByTransaction(removeEndpoints, s.transactions)
	// filter out the endpoints that are in transaction
	filterEndpointByTransaction(committedEndpoints, s.transactions)

	// no-op in case of VmIp NEGs.
	s.commitPods(committedEndpoints, endpointPodMap)

	if len(addEndpoints) == 0 && len(removeEndpoints) == 0 {
		klog.V(4).Infof("No endpoint change for %s/%s, skip syncing NEG. ", s.Namespace, s.Name)
		return nil
	}
	s.logEndpoints(addEndpoints, "adding endpoint")
	s.logEndpoints(removeEndpoints, "removing endpoint")
	return s.syncNetworkEndpoints(addEndpoints, removeEndpoints)
}

// ensureNetworkEndpointGroups ensures NEGs are created and configured correctly in the corresponding zones.
func (s *transactionSyncer) ensureNetworkEndpointGroups() error {
	var err error
	zones, err := s.zoneGetter.ListZones()
	if err != nil {
		return err
	}

	var errList []error
	for _, zone := range zones {
		if err := ensureNetworkEndpointGroup(s.Namespace, s.Name, s.negName, zone, s.NegSyncerKey.String(), s.NegSyncerKey.NegType, s.cloud, s.serviceLister, s.recorder, s.NegSyncerKey.GetAPIVersion()); err != nil {
			errList = append(errList, err)
		}
	}
	return utilerrors.NewAggregate(errList)
}

// syncNetworkEndpoints spins off go routines to execute NEG operations
func (s *transactionSyncer) syncNetworkEndpoints(addEndpoints, removeEndpoints map[string]negtypes.NetworkEndpointSet) error {
	syncFunc := func(endpointMap map[string]negtypes.NetworkEndpointSet, operation transactionOp) error {
		for zone, endpointSet := range endpointMap {
			if endpointSet.Len() == 0 {
				klog.V(2).Infof("0 endpoint for %v operation for %s in NEG %s at %s. Skipping", attachOp, s.NegSyncerKey.String(), s.negName, zone)
				continue
			}

			batch, err := makeEndpointBatch(endpointSet, s.NegType)
			if err != nil {
				return err
			}

			transEntry := transactionEntry{
				Operation: operation,
				Zone:      zone,
			}

			// Insert networkEndpoint into transaction table
			for networkEndpoint := range batch {
				s.transactions.Put(networkEndpoint, transEntry)
			}

			if operation == attachOp {
				s.attachNetworkEndpoints(zone, batch)
			}
			if operation == detachOp {
				s.detachNetworkEndpoints(zone, batch)
			}
		}
		return nil
	}

	if err := syncFunc(addEndpoints, attachOp); err != nil {
		return err
	}

	if err := syncFunc(removeEndpoints, detachOp); err != nil {
		return err
	}
	return nil
}

// attachNetworkEndpoints creates go routine to run operations for attaching network endpoints
func (s *transactionSyncer) attachNetworkEndpoints(zone string, networkEndpointMap map[negtypes.NetworkEndpoint]*composite.NetworkEndpoint) {
	klog.V(2).Infof("Attaching %d endpoint(s) for %s in NEG %s at %s.", len(networkEndpointMap), s.NegSyncerKey.String(), s.negName, zone)
	go s.operationInternal(attachOp, zone, networkEndpointMap)
}

// detachNetworkEndpoints creates go routine to run operations for detaching network endpoints
func (s *transactionSyncer) detachNetworkEndpoints(zone string, networkEndpointMap map[negtypes.NetworkEndpoint]*composite.NetworkEndpoint) {
	klog.V(2).Infof("Detaching %d endpoint(s) for %s in NEG %s at %s.", len(networkEndpointMap), s.NegSyncerKey.String(), s.negName, zone)
	go s.operationInternal(detachOp, zone, networkEndpointMap)
}

// operationInternal executes NEG API call and commits the transactions
// It will record events when operations are completed
// If error occurs or any transaction entry requires reconciliation, it will trigger resync
func (s *transactionSyncer) operationInternal(operation transactionOp, zone string, networkEndpointMap map[negtypes.NetworkEndpoint]*composite.NetworkEndpoint) {
	var err error
	networkEndpoints := []*composite.NetworkEndpoint{}
	for _, ne := range networkEndpointMap {
		networkEndpoints = append(networkEndpoints, ne)
	}

	if operation == attachOp {
		err = s.cloud.AttachNetworkEndpoints(s.negName, zone, networkEndpoints, s.NegSyncerKey.GetAPIVersion())
	}
	if operation == detachOp {
		err = s.cloud.DetachNetworkEndpoints(s.negName, zone, networkEndpoints, s.NegSyncerKey.GetAPIVersion())
	}

	if err == nil {
		s.recordEvent(apiv1.EventTypeNormal, operation.String(), fmt.Sprintf("%s %d network endpoint(s) (NEG %q in zone %q)", operation.String(), len(networkEndpointMap), s.negName, zone))
	} else {
		s.recordEvent(apiv1.EventTypeWarning, operation.String()+"Failed", fmt.Sprintf("Failed to %s %d network endpoint(s) (NEG %q in zone %q): %v", operation.String(), len(networkEndpointMap), s.negName, zone, err))
	}

	// WARNING: commitTransaction must be called at last for analyzing the operation result
	s.commitTransaction(err, networkEndpointMap)
}

func (s *transactionSyncer) recordEvent(eventType, reason, eventDesc string) {
	if svc := getService(s.serviceLister, s.Namespace, s.Name); svc != nil {
		s.recorder.Eventf(svc, eventType, reason, eventDesc)
	}
}

// commitTransaction commits the transactions for the input endpoints.
// It will trigger syncer retry in the following conditions:
// 1. Any of the transaction committed needed to be reconciled
// 2. Input error was not nil
func (s *transactionSyncer) commitTransaction(err error, networkEndpointMap map[negtypes.NetworkEndpoint]*composite.NetworkEndpoint) {
	s.syncLock.Lock()
	defer s.syncLock.Unlock()

	// If error is not nil, trigger backoff retry
	// If any transaction needs reconciliation, trigger resync.
	// needRetry indicates if the transaction needs to backoff and retry
	needRetry := false

	if err != nil {
		// Trigger NEG initialization if error occurs
		// This is to prevent if the NEG object is deleted or misconfigured by user
		s.needInit = true
		needRetry = true
	}

	for networkEndpoint := range networkEndpointMap {
		_, ok := s.transactions.Get(networkEndpoint)
		// clear transaction
		if !ok {
			klog.Errorf("Endpoint %q was not found in the transaction table.", networkEndpoint)
			continue
		}
		s.transactions.Delete(networkEndpoint)
	}

	if needRetry {
		if retryErr := s.retry.Retry(); retryErr != nil {
			s.recordEvent(apiv1.EventTypeWarning, "RetryFailed", fmt.Sprintf("Failed to retry NEG sync for %q: %v", s.NegSyncerKey.String(), retryErr))
		}
		return
	}
	s.retry.Reset()
	// always trigger Sync to commit pods
	s.syncer.Sync()
}

// commitPods groups the endpoints by zone and signals the readiness reflector to poll pods of the NEG
func (s *transactionSyncer) commitPods(endpointMap map[string]negtypes.NetworkEndpointSet, endpointPodMap negtypes.EndpointPodMap) {
	for zone, endpointSet := range endpointMap {
		zoneEndpointMap := negtypes.EndpointPodMap{}
		for _, endpoint := range endpointSet.List() {
			podName, ok := endpointPodMap[endpoint]
			if !ok {
				klog.Warningf("Endpoint %v is not included in the endpointPodMap %v", endpoint, endpointPodMap)
				continue
			}
			zoneEndpointMap[endpoint] = podName
		}
		s.reflector.CommitPods(s.NegSyncerKey, s.negName, zone, zoneEndpointMap)
	}
}

// filterEndpointByTransaction removes the all endpoints from endpoint map if they exists in the transaction table
func filterEndpointByTransaction(endpointMap map[string]negtypes.NetworkEndpointSet, table networkEndpointTransactionTable) {
	for _, endpointSet := range endpointMap {
		for _, endpoint := range endpointSet.List() {
			if entry, ok := table.Get(endpoint); ok {
				klog.V(2).Infof("Endpoint %q is removed from the endpoint set as transaction %v still exists.", endpoint, entry)
				endpointSet.Delete(endpoint)
			}
		}
	}
}

// mergeTransactionIntoZoneEndpointMap merges the ongoing transaction into the endpointMap.
// This converts the existing endpointMap to the state when all transactions completed
func mergeTransactionIntoZoneEndpointMap(endpointMap map[string]negtypes.NetworkEndpointSet, transactions networkEndpointTransactionTable) {
	for _, endpointKey := range transactions.Keys() {
		entry, ok := transactions.Get(endpointKey)
		// If called in syncInternal, as the transaction table
		if !ok {
			klog.V(2).Infof("Transaction entry of key %q was not found.", endpointKey)
			continue
		}
		// Add endpoints in attach transaction
		if entry.Operation == attachOp {
			if _, ok := endpointMap[entry.Zone]; !ok {
				endpointMap[entry.Zone] = negtypes.NewNetworkEndpointSet()
			}
			endpointMap[entry.Zone].Insert(endpointKey)
		}
		// Remove endpoints in detach transaction
		if entry.Operation == detachOp {
			if _, ok := endpointMap[entry.Zone]; !ok {
				continue
			}
			endpointMap[entry.Zone].Delete(endpointKey)
		}
	}
	return
}

// logStats logs aggregated stats of the input endpointMap
func (s *transactionSyncer) logStats(endpointMap map[string]negtypes.NetworkEndpointSet, desc string) {
	stats := []string{}
	for zone, endpointSet := range endpointMap {
		stats = append(stats, fmt.Sprintf("%d endpoints in zone %q", endpointSet.Len(), zone))
	}
	klog.V(3).Infof("For NEG %q, %s: %s.", s.negName, desc, strings.Join(stats, ","))
}

// logEndpoints logs individual endpoint in the input endpointMap
func (s *transactionSyncer) logEndpoints(endpointMap map[string]negtypes.NetworkEndpointSet, desc string) {
	klog.V(3).Infof("For NEG %q, %s: %+v", s.negName, desc, endpointMap)
}<|MERGE_RESOLUTION|>--- conflicted
+++ resolved
@@ -167,13 +167,6 @@
 
 	// Calculate the endpoints to add and delete to transform the current state to desire state
 	addEndpoints, removeEndpoints := calculateNetworkEndpointDifference(targetMap, currentMap)
-<<<<<<< HEAD
-	if s.NegType == negtypes.VmIpEndpointType && len(removeEndpoints) > 0 {
-		// Make removals minimum since the traffic will be abruptly stopped. Log removals
-		klog.V(3).Infof("Removing endpoints %+v from GCE_VM_IP NEG %s", removeEndpoints, s.negName)
-	}
-=======
->>>>>>> e33650bd
 	// Calculate Pods that are already in the NEG
 	_, committedEndpoints := calculateNetworkEndpointDifference(addEndpoints, targetMap)
 	// Filter out the endpoints with existing transaction
