/*
Copyright 2018 The Kubernetes Authors.
Licensed under the Apache License, Version 2.0 (the "License");
you may not use this file except in compliance with the License.
You may obtain a copy of the License at
    http://www.apache.org/licenses/LICENSE-2.0
Unless required by applicable law or agreed to in writing, software
distributed under the License is distributed on an "AS IS" BASIS,
WITHOUT WARRANTIES OR CONDITIONS OF ANY KIND, either express or implied.
See the License for the specific language governing permissions and
limitations under the License.
*/

package backends

import (
	"fmt"
	"net/http"

	"github.com/GoogleCloudPlatform/k8s-cloud-provider/pkg/cloud/meta"
	"google.golang.org/api/compute/v1"
	"k8s.io/apimachinery/pkg/types"
	"k8s.io/apimachinery/pkg/util/sets"
	"k8s.io/ingress-gce/pkg/backends/features"
	"k8s.io/ingress-gce/pkg/composite"
	"k8s.io/ingress-gce/pkg/utils"
	"k8s.io/ingress-gce/pkg/utils/namer"
	"k8s.io/klog"
	"k8s.io/legacy-cloud-providers/gce"
)

const (
	DefaultConnectionDrainingTimeoutSeconds = 30
)

// Backends handles CRUD operations for backends.
type Backends struct {
	cloud *gce.Cloud
	namer namer.BackendNamer
}

// Backends is a Pool.
var _ Pool = (*Backends)(nil)

// NewPool returns a new backend pool.
// - cloud: implements BackendServices
// - namer: produces names for backends.
func NewPool(cloud *gce.Cloud, namer namer.BackendNamer) *Backends {
	return &Backends{
		cloud: cloud,
		namer: namer,
	}
}

// ensureDescription updates the BackendService Description with the expected value
func ensureDescription(be *composite.BackendService, sp *utils.ServicePort) (needsUpdate bool) {
	desc := sp.GetDescription()
	features.SetDescription(&desc, sp)
	descString := desc.String()
	if be.Description == descString {
		return false
	}
	be.Description = descString
	return true
}

// Create implements Pool.
func (b *Backends) Create(sp utils.ServicePort, hcLink string) (*composite.BackendService, error) {
	name := sp.BackendName()
	namedPort := &compute.NamedPort{
		Name: b.namer.NamedPort(sp.NodePort),
		Port: sp.NodePort,
	}

	version := features.VersionFromServicePort(&sp)
	be := &composite.BackendService{
		Version:      version,
		Name:         name,
		Protocol:     string(sp.Protocol),
		Port:         namedPort.Port,
		PortName:     namedPort.Name,
		HealthChecks: []string{hcLink},
		// LogConfig is using GA API so this is not considered for computing API version.
		LogConfig: &composite.BackendServiceLogConfig{
			Enable: true,
<<<<<<< HEAD
=======
			// Sampling rate needs to be specified explicitly.
			SampleRate: 1.0,
>>>>>>> e33650bd
		},
	}

	if sp.L7ILBEnabled {
		// This enables l7-ILB and advanced traffic management features
		be.LoadBalancingScheme = "INTERNAL_MANAGED"
	}

	ensureDescription(be, &sp)
	scope := features.ScopeFromServicePort(&sp)
	key, err := composite.CreateKey(b.cloud, name, scope)
	if err != nil {
		return nil, err
	}

	if err := composite.CreateBackendService(b.cloud, key, be); err != nil {
		return nil, err
	}
	// Note: We need to perform a GCE call to re-fetch the object we just created
	// so that the "Fingerprint" field is filled in. This is needed to update the
	// object without error.
	return b.Get(name, version, scope)
}

// Update implements Pool.
func (b *Backends) Update(be *composite.BackendService) error {
	// Ensure the backend service has the proper version before updating.
	be.Version = features.VersionFromDescription(be.Description)
	scope, err := composite.ScopeFromSelfLink(be.SelfLink)
	if err != nil {
		return err
	}

	key, err := composite.CreateKey(b.cloud, be.Name, scope)
	if err != nil {
		return err
	}
	if err := composite.UpdateBackendService(b.cloud, key, be); err != nil {
		return err
	}
	return nil
}

// Get implements Pool.
func (b *Backends) Get(name string, version meta.Version, scope meta.KeyType) (*composite.BackendService, error) {
	key, err := composite.CreateKey(b.cloud, name, scope)
	if err != nil {
		return nil, err
	}
	be, err := composite.GetBackendService(b.cloud, key, version)
	if err != nil {
		return nil, err
	}
	// Evaluate the existing features from description to see if a lower
	// API version is required so that we don't lose information from
	// the existing backend service.
	versionRequired := features.VersionFromDescription(be.Description)

	if features.IsLowerVersion(versionRequired, version) {
		be, err = composite.GetBackendService(b.cloud, key, versionRequired)
		if err != nil {
			return nil, err
		}
	}
	return be, nil
}

// Delete implements Pool.
func (b *Backends) Delete(name string, version meta.Version, scope meta.KeyType) error {
	klog.V(2).Infof("Deleting backend service %v", name)

	key, err := composite.CreateKey(b.cloud, name, scope)
	if err != nil {
		return err
	}
	err = composite.DeleteBackendService(b.cloud, key, version)
	if err != nil {
		if utils.IsHTTPErrorCode(err, http.StatusNotFound) || utils.IsInUsedByError(err) {
			klog.Infof("DeleteBackendService(_, %v, %v) = %v; ignorable error", key, version, err)
			return nil
		}
		klog.Errorf("DeleteBackendService(_, %v, %v) = %v", key, version, err)
		return err
	}
	klog.V(2).Infof("DeleteBackendService(_, %v, %v) ok", key, version)
	return nil
}

// Health implements Pool.
func (b *Backends) Health(name string, version meta.Version, scope meta.KeyType) (string, error) {
	be, err := b.Get(name, version, scope)
	if err != nil {
		return "Unknown", fmt.Errorf("error getting backend service %s: %v", name, err)
	}
	if len(be.Backends) == 0 {
		return "Unknown", fmt.Errorf("no backends found for backend service %q", name)
	}

	// TODO: Include port, ip in the status, since it's in the health info.
	// TODO (shance) convert to composite types
	for _, backend := range be.Backends {
		var hs *compute.BackendServiceGroupHealth
		switch scope {
		case meta.Global:
			hs, err = b.cloud.GetGlobalBackendServiceHealth(name, backend.Group)
		case meta.Regional:
			hs, err = b.cloud.GetRegionalBackendServiceHealth(name, b.cloud.Region(), backend.Group)
		default:
			return "Unknown", fmt.Errorf("invalid scope for Health(): %s", scope)
		}

		if err != nil {
			return "Unknown", fmt.Errorf("error getting health for backend %q: %v", name, err)
		}
		if len(hs.HealthStatus) == 0 || hs.HealthStatus[0] == nil {
			klog.V(3).Infof("backend service %q does not have health status: %v", name, hs.HealthStatus)
			continue
		}

		// TODO: State transition are important, not just the latest.
		return hs.HealthStatus[0].HealthState, nil
	}
	return "Unknown", nil
}

// List lists all backends managed by this controller.
func (b *Backends) List(key *meta.Key, version meta.Version) ([]*composite.BackendService, error) {
	// TODO: for consistency with the rest of this sub-package this method
	// should return a list of backend ports.
	var backends []*composite.BackendService
	var err error

	backends, err = composite.ListBackendServices(b.cloud, key, version)
	if err != nil {
		return nil, err
	}

	var clusterBackends []*composite.BackendService

	for _, bs := range backends {
		if b.namer.NameBelongsToCluster(bs.Name) {
			scope, err := composite.ScopeFromSelfLink(bs.SelfLink)
			if err != nil {
				return nil, err
			}
			bs.Scope = scope

			clusterBackends = append(clusterBackends, bs)
		}
	}
	return clusterBackends, nil
}

// EnsureL4BackendService creates or updates the backend service with the given name.
func (b *Backends) EnsureL4BackendService(name, hcLink, protocol, sessionAffinity, scheme string, nm types.NamespacedName, version meta.Version) (*composite.BackendService, error) {
	klog.V(2).Infof("EnsureL4BackendService(%v, %v, %v): checking existing backend service", name, scheme, protocol)
	key, err := composite.CreateKey(b.cloud, name, meta.Regional)
	if err != nil {
		return nil, err
	}
	bs, err := composite.GetBackendService(b.cloud, key, meta.VersionGA)
	if err != nil && !utils.IsNotFoundError(err) {
		return nil, err
	}
	desc, err := utils.MakeL4ILBServiceDescription(nm.String(), "", meta.VersionGA)
	if err != nil {
		klog.Warningf("EnsureL4BackendService: Failed to generate description for BackendService %s, err %v",
			name, err)
	}
	expectedBS := &composite.BackendService{
		Name:                name,
		Protocol:            string(protocol),
		Description:         desc,
		HealthChecks:        []string{hcLink},
		SessionAffinity:     utils.TranslateAffinityType(sessionAffinity),
		LoadBalancingScheme: string(scheme),
		ConnectionDraining:  &composite.ConnectionDraining{DrainingTimeoutSec: DefaultConnectionDrainingTimeoutSeconds},
	}

	// Create backend service if none was found
	if bs == nil {
		klog.V(2).Infof("EnsureL4BackendService: creating backend service %v", name)
		err := composite.CreateBackendService(b.cloud, key, expectedBS)
		if err != nil {
			return nil, err
		}
		klog.V(2).Infof("EnsureL4BackendService: created backend service %v successfully", name)
		// We need to perform a GCE call to re-fetch the object we just created
		// so that the "Fingerprint" field is filled in. This is needed to update the
		// object without error. The lookup is also needed to populate the selfLink.
		return composite.GetBackendService(b.cloud, key, meta.VersionGA)
	}

	if backendSvcEqual(expectedBS, bs) {
		return bs, nil
	}
	if bs.ConnectionDraining != nil && bs.ConnectionDraining.DrainingTimeoutSec > 0 {
		// if user overrides this value, continue using that.
		expectedBS.ConnectionDraining.DrainingTimeoutSec = bs.ConnectionDraining.DrainingTimeoutSec
	}
	klog.V(2).Infof("EnsureL4BackendService: updating backend service %v", name)
	// Set fingerprint for optimistic locking
	expectedBS.Fingerprint = bs.Fingerprint
	if err := composite.UpdateBackendService(b.cloud, key, expectedBS); err != nil {
		return nil, err
	}
	klog.V(2).Infof("EnsureL4BackendService: updated backend service %v successfully", name)
	return composite.GetBackendService(b.cloud, key, meta.VersionGA)
}

// backendsListEqual asserts that backend lists are equal by group link only
func backendsListEqual(a, b []*composite.Backend) bool {
	if len(a) != len(b) {
		return false
	}
	if len(a) == 0 {
		return true
	}

	aSet := sets.NewString()
	for _, v := range a {
		aSet.Insert(v.Group)
	}
	bSet := sets.NewString()
	for _, v := range b {
		bSet.Insert(v.Group)
	}

	return aSet.Equal(bSet)
}

// backendSvcEqual returns true if the 2 BackendService objects are equal.
// ConnectionDraining timeout is not checked for equality, if user changes
// this timeout and no other backendService parameters change, the backend
// service will not be updated.
func backendSvcEqual(a, b *composite.BackendService) bool {
	return a.Protocol == b.Protocol &&
		a.Description == b.Description &&
		a.SessionAffinity == b.SessionAffinity &&
		a.LoadBalancingScheme == b.LoadBalancingScheme &&
		utils.EqualStringSets(a.HealthChecks, b.HealthChecks) &&
		backendsListEqual(a.Backends, b.Backends)
}<|MERGE_RESOLUTION|>--- conflicted
+++ resolved
@@ -83,11 +83,8 @@
 		// LogConfig is using GA API so this is not considered for computing API version.
 		LogConfig: &composite.BackendServiceLogConfig{
 			Enable: true,
-<<<<<<< HEAD
-=======
 			// Sampling rate needs to be specified explicitly.
 			SampleRate: 1.0,
->>>>>>> e33650bd
 		},
 	}
 
